--- conflicted
+++ resolved
@@ -22,11 +22,8 @@
 import ProductivityChart from "@/components/charts/ProductivityChart";
 import PrimaryEnergyChart from "@/components/charts/PrimaryEnergyChart";
 import LabourProductivityGrowthChart from "@/components/charts/LabourProductivityGrowthChart";
-<<<<<<< HEAD
 import ChartWithSource from "@/components/charts/ChartWithSource";
-=======
 import DefenseSpendingChart from "@/components/charts/DefenseSpendingChart";
->>>>>>> 1ed4aa3f
 
 interface MetricData {
   metric: string;
@@ -79,32 +76,18 @@
         targetSourceUrl: "",
         brendanStatus: "Done, need to add to finance page",
       },
-<<<<<<< HEAD
-      {
-        metric: "Operating Deficit",
-        definition: "Net operating balance?",
-        target2029: "$61.9B/year → $0",
-        dataSource: "Statcan",
-        dataSourceUrl:
-          "https://www150.statcan.gc.ca/t1/tbl1/en/tv.action?pid=1010001501",
-        targetSource: "Liberal Party",
-        targetSourceUrl: "https://liberal.ca/wp-content/uploads/sites/292/2025/04/Canada-Strong.pdf",
-        brendanStatus:
-          "Graph looks weird, need to verify how numbers are reported.",
-      },
-=======
       // {
       //   metric: "Operating Deficit",
       //   definition: "Net operating balance?",
       //   target2029: "$61.9B/year → $0",
-      //   dataSource:
-      //     "Operations and Balance Sheet (quarterly) [Statcan] → Net operating balance (federal government)",
+      //   dataSource: "Statcan",
       //   dataSourceUrl:
       //     "https://www150.statcan.gc.ca/t1/tbl1/en/tv.action?pid=1010001501",
+      //   targetSource: "Liberal Party",
+      //   targetSourceUrl: "https://liberal.ca/wp-content/uploads/sites/292/2025/04/Canada-Strong.pdf",
       //   brendanStatus:
       //     "Graph looks weird, need to verify how numbers are reported.",
       // },
->>>>>>> 1ed4aa3f
     ],
   },
   "infrastructure-canada": {
@@ -171,20 +154,12 @@
         metric: "% of GDP spent",
         definition: "Percentage of GDP spent towards defence",
         target2029: "1.37% → 2%",
-<<<<<<< HEAD
-        dataSource: "Statcan",
-        dataSourceUrl:
-          "https://www150.statcan.gc.ca/t1/tbl1/en/tv.action?pid=1010002401",
+        dataSource: "World Bank",
+        dataSourceUrl:
+          "https://data.worldbank.org/indicator/MS.MIL.XPND.GD.ZS?locations=CA",
         targetSource: "Liberal Party",
         targetSourceUrl: "https://liberal.ca/wp-content/uploads/sites/292/2025/04/Canada-Strong.pdf",
-        brendanStatus: "",
-=======
-        dataSource:
-          "Military expenditure (% of GDP) [World Bank] → Canada",
-        dataSourceUrl:
-          "https://data.worldbank.org/indicator/MS.MIL.XPND.GD.ZS?locations=CA",
         brendanStatus: "Done, chart added",
->>>>>>> 1ed4aa3f
       },
       {
         metric: "% towards modernization",
@@ -296,16 +271,12 @@
     case "prime-minister":
       return (
         <div className="col-span-1 lg:col-span-2">
-<<<<<<< HEAD
           <ChartWithSource
             dataSource={departmentData.metrics[0].dataSource}
             dataSourceUrl={departmentData.metrics[0].dataSourceUrl}
             targetSource={departmentData.metrics[0].targetSource}
             targetSourceUrl={departmentData.metrics[0].targetSourceUrl}
           >
-=======
-          <div className="border bg-white">
->>>>>>> 1ed4aa3f
             <GDPPerCapitaChart title="GDP Per Capita" startYear={2015} />
           </ChartWithSource>
         </div>
@@ -313,25 +284,19 @@
 
     case "finance-canada":
       return (
-<<<<<<< HEAD
-        <>
+        <div className="col-span-1 lg:col-span-2">
           <ChartWithSource
             dataSource={departmentData.metrics[0].dataSource}
             dataSourceUrl={departmentData.metrics[0].dataSourceUrl}
             targetSource={departmentData.metrics[0].targetSource}
             targetSourceUrl={departmentData.metrics[0].targetSourceUrl}
           >
-=======
-        <div className="col-span-1 lg:col-span-2">
-          <div className="border bg-white">
->>>>>>> 1ed4aa3f
             <CapitalFormationChart
               title="% of GDP in capital-focused investment"
               startYear={2015}
               showTarget={true}
               targetValue={17}
             />
-<<<<<<< HEAD
           </ChartWithSource>
           <ChartWithSource
             dataSource={departmentData.metrics[1].dataSource}
@@ -339,37 +304,24 @@
             targetSource={departmentData.metrics[1].targetSource}
             targetSourceUrl={departmentData.metrics[1].targetSourceUrl}
           >
-=======
-          </div>
-          {/* <div className="border bg-white">
->>>>>>> 1ed4aa3f
             <BalanceSheetChart
               title="Operating Balance"
               categories={["Net operating balance"]}
               startDate="2015-01"
             />
-<<<<<<< HEAD
-          </ChartWithSource>
-        </>
-=======
-          </div> */}
-        </div>
->>>>>>> 1ed4aa3f
+          </ChartWithSource>
+        </div>
       );
 
     case "infrastructure-canada":
       return (
         <div className="col-span-1 lg:col-span-2">
-<<<<<<< HEAD
           <ChartWithSource
             dataSource={departmentData.metrics[0].dataSource}
             dataSourceUrl={departmentData.metrics[0].dataSourceUrl}
             targetSource={departmentData.metrics[0].targetSource}
             targetSourceUrl={departmentData.metrics[0].targetSourceUrl}
           >
-=======
-          <div className="border bg-white">
->>>>>>> 1ed4aa3f
             <AnnualizedHousingChart
               category="Total units"
               endYear={2029}
@@ -384,7 +336,6 @@
 
     case "immigration-refugees-and-citizenship-canada":
       return (
-<<<<<<< HEAD
         <>
           <ChartWithSource
             dataSource={departmentData.metrics[1].dataSource}
@@ -392,17 +343,12 @@
             targetSource={departmentData.metrics[1].targetSource}
             targetSourceUrl={departmentData.metrics[1].targetSourceUrl}
           >
-=======
-        <div className="col-span-1 lg:col-span-2">
-          <div className="border bg-white">
->>>>>>> 1ed4aa3f
             <NPRPopulationChart
               title="NPR % of Population"
               startYear={2015}
               showTarget={true}
               targetValue={5}
             />
-<<<<<<< HEAD
           </ChartWithSource>
           <div className="border flex items-center justify-center text-muted-foreground">
             <div className="text-center">
@@ -411,7 +357,6 @@
             </div>
           </div>
         </>
-=======
           </div>
           {/*<div className="border flex items-center justify-center text-muted-foreground">*/}
           {/*  <div className="text-center">*/}
@@ -420,22 +365,17 @@
           {/*  </div>*/}
           {/*</div>*/}
         </div>
->>>>>>> 1ed4aa3f
       );
 
     case "treasury-board-of-canada-secretariat":
       return (
         <div className="col-span-1 lg:col-span-2">
-<<<<<<< HEAD
           <ChartWithSource
             dataSource={departmentData.metrics[0].dataSource}
             dataSourceUrl={departmentData.metrics[0].dataSourceUrl}
             targetSource={departmentData.metrics[0].targetSource}
             targetSourceUrl={departmentData.metrics[0].targetSourceUrl}
           >
-=======
-          <div className="border bg-white">
->>>>>>> 1ed4aa3f
             <ProductivityChart
               title="Public Service Productivity"
               sector="Non-business sector and others"
@@ -452,16 +392,12 @@
     case "natural-resources-canada":
       return (
         <div className="col-span-1 lg:col-span-2">
-<<<<<<< HEAD
           <ChartWithSource
             dataSource={departmentData.metrics[0].dataSource}
             dataSourceUrl={departmentData.metrics[0].dataSourceUrl}
             targetSource={departmentData.metrics[0].targetSource}
             targetSourceUrl={departmentData.metrics[0].targetSourceUrl}
           >
-=======
-          <div className="border bg-white">
->>>>>>> 1ed4aa3f
             <PrimaryEnergyChart
               title="Total Primary Energy Production"
               category="Primary energy"
@@ -478,16 +414,12 @@
     case "innovation-science-and-economic-development-canada":
       return (
         <div className="col-span-1 lg:col-span-2">
-<<<<<<< HEAD
           <ChartWithSource
             dataSource={departmentData.metrics[0].dataSource}
             dataSourceUrl={departmentData.metrics[0].dataSourceUrl}
             targetSource={departmentData.metrics[0].targetSource}
             targetSourceUrl={departmentData.metrics[0].targetSourceUrl}
           >
-=======
-          <div className="border bg-white">
->>>>>>> 1ed4aa3f
             <LabourProductivityGrowthChart
               title="Labour Productivity Growth"
               sector="Total economy"
