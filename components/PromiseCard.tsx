--- conflicted
+++ resolved
@@ -233,13 +233,6 @@
           className="bg-white border border-[#cdc4bd] flex flex-col cursor-pointer focus:outline-none focus:ring-2 focus:ring-gray-300 group relative"
           tabIndex={0}
           aria-label={promise.text}
-<<<<<<< HEAD
-=======
-        // onClick={handleCardClick}
-        // onKeyDown={(e) => {
-        //   if (e.key === "Enter" || e.key === " ") handleCardClick();
-        // }}
->>>>>>> e14aa20d
         >
           <div className="p-6">
             <div className="flex flex-col md:flex-row items-start md:items-center justify-between gap-4">
