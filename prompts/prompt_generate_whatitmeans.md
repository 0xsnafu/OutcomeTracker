--- conflicted
+++ resolved
@@ -24,13 +24,8 @@
     *   **Source:** Identify context within the platform documents related to this commitment.
 
 3.  `what_it_means_for_canadians`:
-<<<<<<< HEAD
-    *   **Content:** An array of 3-5 bullet points (approx. 25-50 words each bullet point), explain what the commitment means for Canadians. Describe the practical implications, direct benefits, potential trade-offs or challenges, and any potential negative consequences for citizens, specific groups, or the country as a whole. Focus on the tangible changes or experiences. Do not include background information or the 'why' here; focus on the direct effects.
-    *   **Source:** Use your own reasoning. Act as if you are a policy analyst under Build Canada, with the beliefs outlined in build_canada_tenets.txt.
-=======
     *   **Content:** An array of 3-5 bullet points (approx. 25-50 words each bullet point), explain what the commitment means for Canadians. Describe the practical implications, direct benefits, potential trade-offs or challenges, and any potential negative consequences for citizens, specific groups, or the country as a whole. Focus on the tangible changes or experiences. Do not include background information or the 'why' here; focus on the 'what' and its direct effects.
     *   **Source:** Use your own reasoning. Use external sources and opinions from notable policy experts if needed.
->>>>>>> 7f65e5b4
 
 4.  `background_and_context`:
     *   **Content:** A brief overview of the situation, existing issues, or reasons that likely led to this commitment being made by the party. Why was this promise included in the platform? What broader policy discussions or societal needs does it relate to?
